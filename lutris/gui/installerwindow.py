"""Window used for game installers"""
# Standard Library
import os
import time
import webbrowser

# Third Party Libraries
from gi.repository import Gtk

# Lutris Modules
from lutris import api, pga, settings
from lutris.game import Game
from lutris.gui.config.add_game import AddGameDialog
from lutris.gui.dialogs import DirectoryDialog, InstallerSourceDialog, NoInstallerDialog, QuestionDialog
from lutris.gui.widgets.common import FileChooserEntry, InstallerLabel
from lutris.gui.widgets.download_progress import DownloadProgressBox
from lutris.gui.widgets.installer import InstallerPicker
from lutris.gui.widgets.log_text_view import LogTextView
from lutris.gui.widgets.window import BaseApplicationWindow
from lutris.installer import interpreter
from lutris.installer.errors import MissingGameDependency, ScriptingError
from lutris.util import jobs, system, xdgshortcuts
from lutris.util.log import logger
from lutris.util.strings import add_url_tags, escape_gtk_label


class InstallerWindow(BaseApplicationWindow):  # pylint: disable=too-many-public-methods

    """GUI for the install process."""

    def __init__(
        self,
        game_slug=None,
        installer_file=None,
        revision=None,
        parent=None,
        application=None,
    ):
        super().__init__(application=application)

        self.download_progress = None
        self.install_in_progress = False
        self.interpreter = None
        self.selected_directory = None  # Latest directory chosen by user
        self.parent = parent
        self.game_slug = game_slug
        self.installer_file = installer_file
        self.revision = revision
        self.desktop_shortcut_box = None
        self.menu_shortcut_box = None

        self.log_buffer = None
        self.log_textview = None

        self.title_label = InstallerLabel()
        self.vbox.add(self.title_label)

        self.status_label = InstallerLabel()
        self.status_label.set_max_width_chars(80)
        self.status_label.set_property("wrap", True)
        self.status_label.set_selectable(True)
        self.vbox.add(self.status_label)

        self.widget_box = Gtk.Box(orientation=Gtk.Orientation.VERTICAL)
        self.vbox.pack_start(self.widget_box, True, True, 0)

        self.location_entry = None

        self.vbox.add(Gtk.HSeparator())

        self.action_buttons = Gtk.Box(spacing=6)
        action_buttons_alignment = Gtk.Alignment.new(1, 0, 0, 0)
        action_buttons_alignment.add(self.action_buttons)
        self.vbox.pack_start(action_buttons_alignment, False, True, 0)

<<<<<<< HEAD
        self.manual_button = self.add_button("Configure m_anually", self.on_manual_clicked)
        self.cancel_button = self.add_button("C_ancel", self.cancel_installation,
                                             tooltip="Abort and revert the installation")
=======
        self.cancel_button = self.add_button(
            "C_ancel", self.cancel_installation, tooltip="Abort and revert the installation"
        )
>>>>>>> 4232b098
        self.eject_button = self.add_button("_Eject", self.on_eject_clicked)
        self.source_button = self.add_button("_View source", self.on_source_clicked)
        self.install_button = self.add_button("_Install", self.on_install_clicked)
        self.continue_button = self.add_button("_Continue")
        self.play_button = self.add_button("_Launch", self.launch_game)
        self.close_button = self.add_button("_Close", self.on_destroy)

        self.continue_handler = None

        # check if installer is local or online
        if system.path_exists(self.installer_file):
            self.on_scripts_obtained(interpreter.read_script(self.installer_file))
        else:
            self.title_label.set_markup("Waiting for response from %s" % (settings.SITE_URL))
            self.add_spinner()
            self.widget_box.show()
            self.title_label.show()
            jobs.AsyncCall(
                interpreter.fetch_script,
                self.on_scripts_obtained,
                self.game_slug,
                self.revision,
            )
        self.present()

    def add_button(self, label, handler=None, tooltip=None):
        """Add a button to the action buttons box"""
        button = Gtk.Button.new_with_mnemonic(label)
        if tooltip:
            button.set_tooltip_text(tooltip)
        if handler:
            button.connect("clicked", handler)

        self.action_buttons.add(button)
        return button

    def on_scripts_obtained(self, scripts, _error=None):
        if not scripts:
            self.destroy()
            self.run_no_installer_dialog()
            return

        if not isinstance(scripts, list):
            scripts = [scripts]
        self.clean_widgets()
        self.scripts = scripts
        self.show_all()
        self.close_button.hide()
        self.play_button.hide()
        self.install_button.hide()
        self.source_button.hide()
        self.eject_button.hide()
        self.continue_button.hide()
        self.install_in_progress = True

        self.choose_installer()

    def run_no_installer_dialog(self):
        """Open dialog for 'no script available' situation."""
        dlg = NoInstallerDialog(self)
        if dlg.result == dlg.MANUAL_CONF:
            self.manually_configure_game()
        elif dlg.result == dlg.NEW_INSTALLER:
            webbrowser.open(settings.GAME_URL % self.game_slug)

    def manually_configure_game(self):
        game_data = pga.get_game_by_field(self.game_slug, "slug")

        if game_data and "slug" in game_data:
            # Game data already exist locally.
            game = Game(game_data["id"])
        else:
            # Try to load game data from remote.
            games = api.get_api_games([self.game_slug])

            if games and len(games) >= 1:
                remote_game = games[0]
                game_data = {
                    "name": remote_game["name"],
                    "slug": remote_game["slug"],
                    "year": remote_game["year"],
                    "updated": remote_game["updated"],
                    "steamid": remote_game["steamid"],
                }
                game = Game(pga.add_game(**game_data))
            else:
                game = None
        AddGameDialog(self.parent, game=game)

    def on_manual_clicked(self, widget):
        self.destroy()
        self.manually_configure_game()

    def validate_scripts(self):
        """Auto-fixes some script aspects and checks for mandatory fields"""
        for script in self.scripts:
            for item in ["description", "notes"]:
                script[item] = script.get(item) or ""
            for item in ["name", "runner", "version"]:
                if item not in script:
                    logger.error("Invalid script: %s", script)
                    raise ScriptingError('Missing field "%s" in install script' % item)

    def choose_installer(self):
        """Stage where we choose an install script."""
        self.validate_scripts()
        base_script = self.scripts[0]
        self.title_label.set_markup("<b>Install %s</b>" % escape_gtk_label(base_script["name"]))
        installer_picker = InstallerPicker(self.scripts)
        installer_picker.connect("installer-selected", self.on_installer_selected)
        scrolledwindow = Gtk.ScrolledWindow(hexpand=True, vexpand=True, child=installer_picker)
        scrolledwindow.set_shadow_type(Gtk.ShadowType.ETCHED_IN)
        self.widget_box.pack_end(scrolledwindow, True, True, 10)
        scrolledwindow.show()

    def prepare_install(self, script_slug):
        install_script = None
        for script in self.scripts:
            if script["slug"] == script_slug:
                install_script = script
        if not install_script:
            raise ValueError("Could not find script %s" % script_slug)
        try:
            self.interpreter = interpreter.ScriptInterpreter(install_script, self)
        except MissingGameDependency as ex:
            dlg = QuestionDialog(
                {
                    "question": "This game requires %s. Do you want to install it?" % ex.slug,
                    "title": "Missing dependency",
                }
            )
            if dlg.result == Gtk.ResponseType.YES:
                InstallerWindow(
                    game_slug=ex.slug,
                    parent=self.parent,
                    application=self.application,
                )
            self.destroy()
            return

        self.title_label.set_markup(u"<b>Installing {}</b>".format(escape_gtk_label(self.interpreter.game_name)))
        self.select_install_folder()

    def select_install_folder(self):
        """Stage where we select the install directory."""
        if self.interpreter.creates_game_folder:
            self.set_message("Select installation directory")
            default_path = self.interpreter.get_default_target()
            self.set_path_chooser(self.on_target_changed, "folder", default_path)

        else:
            self.set_message("Click install to continue")
        if self.continue_handler:
            self.continue_button.disconnect(self.continue_handler)
        self.continue_button.hide()
        self.source_button.show()
        self.install_button.grab_focus()
        self.install_button.show()
        self.manual_button.hide()

    def on_installer_selected(self, widget, installer_slug):
        self.clean_widgets()
        self.prepare_install(installer_slug)

    def on_target_changed(self, text_entry, _data):
        """Set the installation target for the game."""
        self.interpreter.target_path = os.path.expanduser(text_entry.get_text())

    def on_install_clicked(self, button):
        """Let the interpreter take charge of the next stages."""
        button.hide()
        self.source_button.hide()
        self.interpreter.check_runner_install()

    def ask_user_for_file(self, message):
        self.clean_widgets()
        self.set_message(message)
        path = self.selected_directory or os.path.expanduser("~")
        self.set_path_chooser(self.continue_guard, "file", default_path=path)

    def continue_guard(self, _, action):
        """This is weird and needs to be explained."""
        path = os.path.expanduser(self.location_entry.get_text())
        if (
            (action == Gtk.FileChooserAction.OPEN and os.path.isfile(path))
            or (action == Gtk.FileChooserAction.SELECT_FOLDER and os.path.isdir(path))
        ):
            self.continue_button.set_sensitive(True)
            self.continue_button.connect("clicked", self.on_file_selected)
            self.continue_button.grab_focus()
        else:
            self.continue_button.set_sensitive(False)

    def set_path_chooser(self, callback_on_changed, action=None, default_path=None):
        """Display a file/folder chooser."""
        self.install_button.set_visible(False)
        self.continue_button.show()
        self.continue_button.set_sensitive(False)

        if action == "file":
            title = "Select file"
            action = Gtk.FileChooserAction.OPEN
            enable_warnings = False
        elif action == "folder":
            title = "Select folder"
            action = Gtk.FileChooserAction.SELECT_FOLDER
            enable_warnings = True
        else:
            raise ValueError("Invalid action %s" % action)

        if self.location_entry:
            self.location_entry.destroy()
        self.location_entry = FileChooserEntry(
            title, action, path=default_path, warn_if_non_empty=enable_warnings, warn_if_ntfs=enable_warnings
        )
        self.location_entry.entry.connect("changed", callback_on_changed, action)
        self.widget_box.pack_start(self.location_entry, False, False, 0)

    def on_file_selected(self, _widget):
        file_path = os.path.expanduser(self.location_entry.get_text())
        if os.path.isfile(file_path):
            self.selected_directory = os.path.dirname(file_path)
        else:
            logger.warning("%s is not a file", file_path)
            return
        self.interpreter.file_selected(file_path)

    def start_download(self, file_uri, dest_file, callback=None, data=None, referer=None):
        self.clean_widgets()
        logger.debug("Downloading %s to %s", file_uri, dest_file)
        self.download_progress = DownloadProgressBox(
            {
                "url": file_uri,
                "dest": dest_file,
                "referer": referer
            }, cancelable=True
        )
        self.download_progress.cancel_button.hide()
        self.download_progress.connect("complete", self.on_download_complete, callback, data)
        self.widget_box.pack_start(self.download_progress, False, False, 10)
        self.download_progress.show()
        self.download_progress.start()
        self.interpreter.abort_current_task = self.download_progress.cancel

    def on_download_complete(self, _widget, _data, callback=None, callback_data=None):
        """Action called on a completed download."""
        if callback:
            try:
                callback_data = callback_data or {}
                callback(**callback_data)
            except Exception as ex:  # pylint: disable:broad-except
                raise ScriptingError(str(ex))

        self.interpreter.abort_current_task = None
        self.interpreter.iter_game_files()

    def ask_for_disc(self, message, callback, requires):
        """Ask the user to do insert a CD-ROM."""
        time.sleep(0.3)
        self.clean_widgets()
        label = InstallerLabel(message)
        label.show()
        self.widget_box.add(label)

        buttons_box = Gtk.Box()
        buttons_box.show()
        buttons_box.set_margin_top(40)
        buttons_box.set_margin_bottom(40)
        self.widget_box.add(buttons_box)

        autodetect_button = Gtk.Button(label="Autodetect")
        autodetect_button.connect("clicked", callback, requires)
        autodetect_button.grab_focus()
        autodetect_button.show()
        buttons_box.pack_start(autodetect_button, True, True, 40)

        browse_button = Gtk.Button(label="Browse…")
        callback_data = {"callback": callback, "requires": requires}
        browse_button.connect("clicked", self.on_browse_clicked, callback_data)
        browse_button.show()
        buttons_box.pack_start(browse_button, True, True, 40)

    def on_browse_clicked(self, widget, callback_data):
        dialog = DirectoryDialog("Select the folder where the disc is mounted", parent=self)
        folder = dialog.folder
        callback = callback_data["callback"]
        requires = callback_data["requires"]
        callback(widget, requires, folder)

    def on_eject_clicked(self, widget, data=None):
        self.interpreter.eject_wine_disc()

    def input_menu(self, alias, options, preselect, has_entry, callback):
        """Display an input request as a dropdown menu with options."""
        time.sleep(0.3)
        self.clean_widgets()

        model = Gtk.ListStore(str, str)
        for option in options:
            key, label = option.popitem()
            model.append([key, label])
        combobox = Gtk.ComboBox.new_with_model(model)
        renderer_text = Gtk.CellRendererText()
        combobox.pack_start(renderer_text, True)
        combobox.add_attribute(renderer_text, "text", 1)
        combobox.set_id_column(0)
        combobox.set_active_id(preselect)
        combobox.set_halign(Gtk.Align.CENTER)
        self.widget_box.pack_start(combobox, True, False, 100)

        combobox.connect("changed", self.on_input_menu_changed)
        combobox.show()
        self.continue_handler = self.continue_button.connect("clicked", callback, alias, combobox)
        self.continue_button.grab_focus()
        self.continue_button.show()

        self.on_input_menu_changed(combobox)

    def on_input_menu_changed(self, widget):
        """Enable continue button if a non-empty choice is selected"""
        self.continue_button.set_sensitive(bool(widget.get_active_id()))

    def on_install_finished(self):
        self.clean_widgets()
        self.install_in_progress = False

        self.desktop_shortcut_box = Gtk.CheckButton("Create desktop shortcut")
        self.menu_shortcut_box = Gtk.CheckButton("Create application menu " "shortcut")
        self.widget_box.pack_start(self.desktop_shortcut_box, False, False, 5)
        self.widget_box.pack_start(self.menu_shortcut_box, False, False, 5)
        self.widget_box.show_all()

        if settings.read_setting("create_desktop_shortcut") == "True":
            self.desktop_shortcut_box.set_active(True)
        if settings.read_setting("create_menu_shortcut") == "True":
            self.menu_shortcut_box.set_active(True)

        self.connect("delete-event", self.create_shortcuts)

        self.eject_button.hide()
        self.cancel_button.hide()
        self.continue_button.hide()
        self.install_button.hide()
        self.play_button.show()
        self.close_button.grab_focus()
        self.close_button.show()
        if not self.is_active():
            self.set_urgency_hint(True)  # Blink in taskbar
            self.connect("focus-in-event", self.on_window_focus)

    def on_window_focus(self, widget, *args):
        self.set_urgency_hint(False)

    def on_install_error(self, message):
        self.set_status(message)
        self.clean_widgets()
        self.cancel_button.grab_focus()

    def launch_game(self, widget, _data=None):
        """Launch a game after it's been installed."""
        widget.set_sensitive(False)
        self.on_destroy(widget)
        self.application.launch(Game(self.interpreter.game_id))

    def on_destroy(self, _widget, _data=None):
        """destroy event handler"""
        if self.install_in_progress:
            abort_close = self.cancel_installation()
            if abort_close:
                return True
        else:
            if self.interpreter:
                self.interpreter.cleanup()
            self.destroy()

    def create_shortcuts(self, *args):
        """Create desktop and global menu shortcuts."""
        game_slug = self.interpreter.game_slug
        game_id = self.interpreter.game_id
        game_name = self.interpreter.game_name
        create_desktop_shortcut = self.desktop_shortcut_box.get_active()
        create_menu_shortcut = self.menu_shortcut_box.get_active()

        if create_desktop_shortcut:
            xdgshortcuts.create_launcher(game_slug, game_id, game_name, desktop=True)
        if create_menu_shortcut:
            xdgshortcuts.create_launcher(game_slug, game_id, game_name, menu=True)

        settings.write_setting("create_desktop_shortcut", create_desktop_shortcut)
        settings.write_setting("create_menu_shortcut", create_menu_shortcut)

    def cancel_installation(self, widget=None):
        """Ask a confirmation before cancelling the install"""
        remove_checkbox = Gtk.CheckButton.new_with_label("Remove game files")
        if self.interpreter:
            remove_checkbox.set_active(self.interpreter.game_dir_created)
            remove_checkbox.show()
        confirm_cancel_dialog = QuestionDialog(
            {
                "question": "Are you sure you want to cancel the installation?",
                "title": "Cancel installation?",
                "widgets": [remove_checkbox]
            }
        )
        if confirm_cancel_dialog.result != Gtk.ResponseType.YES:
            logger.debug("User cancelled installation")
            return True
        if self.interpreter:
            self.interpreter.revert()
            self.interpreter.cleanup()
        self.destroy()

    def on_source_clicked(self, _button):
        InstallerSourceDialog(self.interpreter.script_pretty, self.interpreter.game_name, self)

    def clean_widgets(self):
        """Cleanup before displaying the next stage."""
        for child_widget in self.widget_box.get_children():
            child_widget.destroy()

    def set_status(self, text):
        """Display a short status text."""
        self.status_label.set_text(text)

    def set_message(self, message):
        """Display a message."""
        label = InstallerLabel()
        label.set_markup("<b>%s</b>" % add_url_tags(message))
        label.show()
        self.widget_box.pack_start(label, False, False, 18)

    def add_spinner(self):
        """Display a wait icon."""
        self.clean_widgets()
        spinner = Gtk.Spinner()
        self.widget_box.pack_start(spinner, False, False, 18)
        spinner.show()
        spinner.start()

    def attach_logger(self, command):
        """Creates a TextBuffer and attach it to a command"""
        self.log_buffer = Gtk.TextBuffer()
        command.set_log_buffer(self.log_buffer)
        self.log_textview = LogTextView(self.log_buffer)
        scrolledwindow = Gtk.ScrolledWindow(hexpand=True, vexpand=True, child=self.log_textview)
        scrolledwindow.set_shadow_type(Gtk.ShadowType.ETCHED_IN)
        self.widget_box.pack_end(scrolledwindow, True, True, 10)
        scrolledwindow.show()
        self.log_textview.show()<|MERGE_RESOLUTION|>--- conflicted
+++ resolved
@@ -73,15 +73,9 @@
         action_buttons_alignment.add(self.action_buttons)
         self.vbox.pack_start(action_buttons_alignment, False, True, 0)
 
-<<<<<<< HEAD
         self.manual_button = self.add_button("Configure m_anually", self.on_manual_clicked)
         self.cancel_button = self.add_button("C_ancel", self.cancel_installation,
                                              tooltip="Abort and revert the installation")
-=======
-        self.cancel_button = self.add_button(
-            "C_ancel", self.cancel_installation, tooltip="Abort and revert the installation"
-        )
->>>>>>> 4232b098
         self.eject_button = self.add_button("_Eject", self.on_eject_clicked)
         self.source_button = self.add_button("_View source", self.on_source_clicked)
         self.install_button = self.add_button("_Install", self.on_install_clicked)
