# -*- coding:Utf-8 -*-
from gi.repository import Gtk, GObject, Gdk

from lutris import runners
from lutris import settings
<<<<<<< HEAD
from lutris.gui.widgets.utils import get_icon
=======
from lutris.util.system import open_uri
from lutris.gui.widgets.utils import get_runner_icon
>>>>>>> 28e779d5
from lutris.gui.dialogs import ErrorDialog
from lutris.gui.config_dialogs import RunnerConfigDialog
from lutris.gui.runnerinstalldialog import RunnerInstallDialog


class RunnersDialog(Gtk.Dialog):
    """Dialog to manage the runners."""
    __gsignals__ = {
        "runner-installed": (GObject.SIGNAL_RUN_FIRST, None, ()),
    }

    def __init__(self, **kwargs):
        super().__init__(use_header_bar=1, **kwargs)

        self.runner_labels = {}

        self.set_title("Manage runners")
        width = int(settings.read_setting('runners_manager_width') or 700)
        height = int(settings.read_setting('runners_manager_height') or 500)
        self.dialog_size = (width, height)
        self.set_default_size(width, height)
        self._vbox = self.get_content_area()
        self._header = self.get_header_bar()

        # Scrolled window
        scrolled_window = Gtk.ScrolledWindow()
        scrolled_window.set_policy(Gtk.PolicyType.NEVER,
                                   Gtk.PolicyType.AUTOMATIC)
        scrolled_window.set_shadow_type(Gtk.ShadowType.ETCHED_OUT)
        self._vbox.pack_start(scrolled_window, True, True, 0)
        self.show_all()

        # Runner list
        self.runner_list = sorted(runners.__all__)
        self.runner_listbox = Gtk.ListBox(visible=True, selection_mode=Gtk.SelectionMode.NONE)
        self.runner_listbox.set_header_func(self._listbox_header_func)

        self.populate_runners()

        scrolled_window.add(self.runner_listbox)

        # Header buttons
        buttons_box = Gtk.Box(spacing=6)

        refresh_button = Gtk.Button.new_from_icon_name('view-refresh-symbolic', Gtk.IconSize.BUTTON)
        refresh_button.props.tooltip_text = 'Refresh runners'
        refresh_button.connect('clicked', self.on_refresh_clicked)
<<<<<<< HEAD
        buttons_box.add(refresh_button)

        open_runner_button = Gtk.Button.new_from_icon_name('folder-symbolic', Gtk.IconSize.BUTTON)
        open_runner_button.props.tooltip_text = 'Open Runners Folder'
        open_runner_button.connect('clicked', self.on_runner_open_clicked)
        buttons_box.add(open_runner_button)

        self._header.add(buttons_box)
        buttons_box.show_all()
=======
        buttons_box.pack_start(refresh_button, False, False, 10)

        close_button = Gtk.Button("Close")
        close_button.show()
        close_button.connect('clicked', self.on_close_clicked)
        buttons_box.pack_start(close_button, False, False, 0)
>>>>>>> 28e779d5

        # Signals
        self.connect('destroy', self.on_destroy)
        self.connect('configure-event', self.on_resize)

        self._vbox.pack_start(buttons_box, False, False, 5)

    @staticmethod
    def _listbox_header_func(row, before):
        if not row.get_header() and before is not None:
            row.set_header(Gtk.Separator.new(Gtk.Orientation.HORIZONTAL))

    def get_runner_hbox(self, runner_name):
        # Get runner details
        runner = runners.import_runner(runner_name)()
        platform = ', '.join(sorted(list(set(runner.platforms))))
        description = runner.description

        hbox = Gtk.Box()
        hbox.show()
        # Icon
        icon = get_icon(runner_name)
        icon.show()
        icon.set_alignment(0.5, 0.1)
        hbox.pack_start(icon, False, False, 10)

        # Label
        runner_label = Gtk.Label()
        runner_label.show()
        if not runner.is_installed():
            runner_label.set_sensitive(False)
        runner_label.set_markup(
            "<b>%s</b>\n%s\n <i>Supported platforms : %s</i>" %
            (runner.human_name, description, platform)
        )
        runner_label.set_width_chars(40)
        runner_label.set_max_width_chars(40)
        runner_label.set_property('wrap', True)
        runner_label.set_line_wrap(True)
        runner_label.set_alignment(0.0, 0.1)
        runner_label.set_padding(5, 0)
        self.runner_labels[runner] = runner_label
        hbox.pack_start(runner_label, True, True, 5)

        # Buttons
        self.versions_button = Gtk.Button("Manage versions")
        self.versions_button.set_size_request(120, 30)
        self.versions_button.set_valign(Gtk.Align.CENTER)
        self.versions_button.connect("clicked", self.on_versions_clicked,
                                     runner, runner_label)
        hbox.pack_start(self.versions_button, False, False, 5)

        self.install_button = Gtk.Button("Install")
        self.install_button.set_size_request(80, 30)
        self.install_button.set_valign(Gtk.Align.CENTER)
        self.install_button.connect("clicked", self.on_install_clicked, runner,
                                    runner_label)
        hbox.pack_start(self.install_button, False, False, 5)

        self.configure_button = Gtk.Button("Configure")
        self.configure_button.set_size_request(90, 30)
        self.configure_button.set_valign(Gtk.Align.CENTER)
        self.configure_button.connect("clicked", self.on_configure_clicked,
                                      runner, runner_label)
        hbox.pack_start(self.configure_button, False, False, 5)

        self.set_button_display(runner)

        return hbox

    def populate_runners(self):
        for runner_name in self.runner_list:
            hbox = self.get_runner_hbox(runner_name)
            self.runner_listbox.add(hbox)

    def set_button_display(self, runner):
        if runner.multiple_versions:
            self.versions_button.show()
            self.install_button.hide()
        else:
            self.versions_button.hide()
            self.install_button.show()

        if runner.is_installed():
            self.install_button.hide()

        self.configure_button.show()

    def on_versions_clicked(self, widget, runner, runner_label):
        dlg_title = "Manage %s versions" % runner.name
        versions_dialog = RunnerInstallDialog(dlg_title, self, runner.name)
        versions_dialog.connect('destroy', self.set_install_state,
                                runner, runner_label)

    def on_install_clicked(self, widget, runner, runner_label):
        """Install a runner."""
        if runner.depends_on is not None:
            dependency = runner.depends_on()
            dependency.install()
        try:
            runner.install()
        except (runners.RunnerInstallationError,
                runners.NonInstallableRunnerError) as ex:
            ErrorDialog(ex.message, parent=self)
        if runner.is_installed():
            self.emit('runner-installed')
            widget.hide()
            runner_label.set_sensitive(True)

    def on_configure_clicked(self, widget, runner, runner_label):
        config_dialog = RunnerConfigDialog(runner, parent=self)
        config_dialog.connect('destroy', self.set_install_state,
                              runner, runner_label)

    def on_runner_open_clicked(self, widget):
        open_uri('file://' + settings.RUNNER_DIR)

    def on_refresh_clicked(self, widget):
        for child in self.runner_listbox:
            child.destroy()
        self.populate_runners()
<<<<<<< HEAD
=======

    def on_close_clicked(self, widget):
        self.destroy()
>>>>>>> 28e779d5

    def set_install_state(self, widget, runner, runner_label):
        if runner.is_installed():
            runner_label.set_sensitive(True)
            self.emit('runner-installed')
        else:
            runner_label.set_sensitive(False)

    def on_resize(self, widget, *args):
        """Store the dialog's new size."""
        self.dialog_size = self.get_size()

    def on_destroy(self, widget):
        # Save window size
        width, height = self.dialog_size
        settings.write_setting('runners_manager_width', width)
        settings.write_setting('runners_manager_height', height)<|MERGE_RESOLUTION|>--- conflicted
+++ resolved
@@ -1,14 +1,10 @@
 # -*- coding:Utf-8 -*-
-from gi.repository import Gtk, GObject, Gdk
+from gi.repository import Gtk, GObject
 
 from lutris import runners
 from lutris import settings
-<<<<<<< HEAD
 from lutris.gui.widgets.utils import get_icon
-=======
 from lutris.util.system import open_uri
-from lutris.gui.widgets.utils import get_runner_icon
->>>>>>> 28e779d5
 from lutris.gui.dialogs import ErrorDialog
 from lutris.gui.config_dialogs import RunnerConfigDialog
 from lutris.gui.runnerinstalldialog import RunnerInstallDialog
@@ -56,7 +52,6 @@
         refresh_button = Gtk.Button.new_from_icon_name('view-refresh-symbolic', Gtk.IconSize.BUTTON)
         refresh_button.props.tooltip_text = 'Refresh runners'
         refresh_button.connect('clicked', self.on_refresh_clicked)
-<<<<<<< HEAD
         buttons_box.add(refresh_button)
 
         open_runner_button = Gtk.Button.new_from_icon_name('folder-symbolic', Gtk.IconSize.BUTTON)
@@ -66,14 +61,6 @@
 
         self._header.add(buttons_box)
         buttons_box.show_all()
-=======
-        buttons_box.pack_start(refresh_button, False, False, 10)
-
-        close_button = Gtk.Button("Close")
-        close_button.show()
-        close_button.connect('clicked', self.on_close_clicked)
-        buttons_box.pack_start(close_button, False, False, 0)
->>>>>>> 28e779d5
 
         # Signals
         self.connect('destroy', self.on_destroy)
@@ -195,12 +182,9 @@
         for child in self.runner_listbox:
             child.destroy()
         self.populate_runners()
-<<<<<<< HEAD
-=======
 
     def on_close_clicked(self, widget):
         self.destroy()
->>>>>>> 28e779d5
 
     def set_install_state(self, widget, runner, runner_label):
         if runner.is_installed():
