<<<<<<< HEAD
from gi.repository import Gtk, GLib
=======
import gi
gi.require_version('Gtk', '3.0')
from gi.repository import Gtk, Gio

>>>>>>> ea82005a
from lutris.gui.widgets.utils import get_runner_icon
from lutris.gui.dialogs import NoticeDialog
from lutris.services import get_services
from lutris.settings import read_setting, write_setting
from lutris.util.jobs import AsyncCall


class ServiceSyncRow(Gtk.Box):

    def __init__(self, service, dialog):
        super().__init__()
        self.set_spacing(20)

        self.identifier = service.__name__.split('.')[-1]
        name = service.NAME

        icon = get_runner_icon(self.identifier)
        self.pack_start(icon, False, False, 0)

        label = Gtk.Label(xalign=0)
        label.set_markup("<b>{}</b>".format(name))
        self.pack_start(label, True, True, 0)

        actions = Gtk.Box(orientation=Gtk.Orientation.VERTICAL)
        self.pack_start(actions, False, False, 0)

<<<<<<< HEAD
        if hasattr(service, "sync_with_lutris"):
            sync_switch = Gtk.Switch()
            sync_switch.set_tooltip_text("Sync when Lutris starts")
            sync_switch.props.valign = Gtk.Align.CENTER
            sync_switch.connect('notify::active', self.on_switch_changed)
            if read_setting('sync_at_startup', self.identifier) == 'True':
                sync_switch.set_state(True)
            actions.pack_start(sync_switch, False, False, 0)

            sync_button = Gtk.Button("Sync")
            sync_button.set_tooltip_text("Sync now")
            sync_button.connect('clicked', lambda w: GLib.idle_add(service.sync_with_lutris))
            actions.pack_start(sync_button, False, False, 0)

        if hasattr(service, "connect"):
            if service.is_connected():
                get_games_button = Gtk.Button("Get games")
                get_games_button.connect('clicked', lambda w: GLib.idle_add(service.get_games))
                actions.pack_start(get_games_button, False, False, 0)
            else:
                sync_button = Gtk.Button("Connect")
                sync_button.set_tooltip_text("Connect to %s" % name)
                sync_button.connect('clicked', lambda w: GLib.idle_add(service.connect, dialog))
                actions.pack_start(sync_button, False, False, 0)
=======
        sync_switch = Gtk.Switch()
        sync_switch.set_tooltip_text("Sync when Lutris starts")
        sync_switch.props.valign = Gtk.Align.CENTER
        sync_switch.connect('notify::active', self.on_switch_changed)
        if read_setting('sync_at_startup', self.identifier) == 'True':
            sync_switch.set_state(True)
        actions.pack_start(sync_switch, False, False, 0)

        sync_button = Gtk.Button("Sync")
        sync_button.set_tooltip_text("Sync now")
        sync_button.connect('clicked', self.on_sync_button_clicked, service.sync_with_lutris)
        actions.pack_start(sync_button, False, False, 0)
>>>>>>> ea82005a

    def on_sync_button_clicked(self, button, sync_method):
        AsyncCall(sync_method, callback=self.on_service_synced)

    def on_service_synced(self, caller, data):
        parent = self.get_toplevel()
        if not isinstance(parent, Gtk.Window):
            # The sync dialog may have closed
            parent = Gio.Application.get_default().props.active_window
        NoticeDialog("Games synced", parent=parent)

    def on_switch_changed(self, switch, data):
        state = switch.get_active()
        write_setting('sync_at_startup', state, self.identifier)


class SyncServiceDialog(Gtk.Dialog):

    def __init__(self, parent=None):
        super().__init__(title="Import local games", parent=parent, use_header_bar=1)
        self.connect("delete-event", lambda *x: self.destroy())
        self.set_border_width(10)
        self.set_size_request(512, 0)

        box_outer = Gtk.Box(orientation=Gtk.Orientation.VERTICAL, spacing=6)
        self.get_content_area().add(box_outer)

        description_label = Gtk.Label()
        description_label.set_markup("You can import games from local game sources, \n"
                                     "you can also choose to sync everytime Lutris starts")
        box_outer.pack_start(description_label, False, False, 5)

        separator = Gtk.Separator()
        box_outer.pack_start(separator, False, False, 0)

        for service in get_services():
            sync_row = ServiceSyncRow(service, self)
            box_outer.pack_start(sync_row, False, True, 0)
        box_outer.show_all()<|MERGE_RESOLUTION|>--- conflicted
+++ resolved
@@ -1,11 +1,4 @@
-<<<<<<< HEAD
-from gi.repository import Gtk, GLib
-=======
-import gi
-gi.require_version('Gtk', '3.0')
-from gi.repository import Gtk, Gio
-
->>>>>>> ea82005a
+from gi.repository import Gtk, GLib, Gio
 from lutris.gui.widgets.utils import get_runner_icon
 from lutris.gui.dialogs import NoticeDialog
 from lutris.services import get_services
@@ -32,7 +25,6 @@
         actions = Gtk.Box(orientation=Gtk.Orientation.VERTICAL)
         self.pack_start(actions, False, False, 0)
 
-<<<<<<< HEAD
         if hasattr(service, "sync_with_lutris"):
             sync_switch = Gtk.Switch()
             sync_switch.set_tooltip_text("Sync when Lutris starts")
@@ -57,20 +49,6 @@
                 sync_button.set_tooltip_text("Connect to %s" % name)
                 sync_button.connect('clicked', lambda w: GLib.idle_add(service.connect, dialog))
                 actions.pack_start(sync_button, False, False, 0)
-=======
-        sync_switch = Gtk.Switch()
-        sync_switch.set_tooltip_text("Sync when Lutris starts")
-        sync_switch.props.valign = Gtk.Align.CENTER
-        sync_switch.connect('notify::active', self.on_switch_changed)
-        if read_setting('sync_at_startup', self.identifier) == 'True':
-            sync_switch.set_state(True)
-        actions.pack_start(sync_switch, False, False, 0)
-
-        sync_button = Gtk.Button("Sync")
-        sync_button.set_tooltip_text("Sync now")
-        sync_button.connect('clicked', self.on_sync_button_clicked, service.sync_with_lutris)
-        actions.pack_start(sync_button, False, False, 0)
->>>>>>> ea82005a
 
     def on_sync_button_clicked(self, button, sync_method):
         AsyncCall(sync_method, callback=self.on_service_synced)
