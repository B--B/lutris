--- conflicted
+++ resolved
@@ -4,1322 +4,13 @@
 Upstream-Source: https://github.com/lutris
 
 Files: *
-<<<<<<< HEAD
-Copyright: 2009-2019 Mathieu Comandon <strycore@gmail.com>
-License: GPL-3
-
-Files: lutris/gui/application.py
-Copyright: 2016 Patrick Griffis <tingping@tingping.se>
-License: GPL-3
-
-Files: lutris/vendor/gi_composites.py
-Copyright: 2015 Dustin Spicuzza <dustin@virtualroadside.com>
-License: LGPL-2.1
-
-Files: lutris/vendor/tosec.py
-Copyright: 2013 Adrien Plazas
-License: GPL-3
-
-Files: lutris/vendor/vdf/*
-Copyright: 2015 Rossen Georgiev <rossen@rgp.io>
-License: MIT
-
-Files: share/metainfo/net.lutris.Lutris.metainfo.xml
-Copyright: Lutris Team <strider@lutris.net>
-License: CC0-1.0
-
-Files: share/lutris/icons/hicolor/symbolic/apps/ags-symbolic.svg
- share/lutris/icons/hicolor/symbolic/apps/amiga-symbolic.svg
- share/lutris/icons/hicolor/symbolic/apps/atari800-symbolic.svg
- share/lutris/icons/hicolor/symbolic/apps/citra-symbolic.svg
- share/lutris/icons/hicolor/symbolic/apps/desmume-symbolic.svg
- share/lutris/icons/hicolor/symbolic/apps/dgen-symbolic.svg
- share/lutris/icons/hicolor/symbolic/apps/dosbox-symbolic.svg
- share/lutris/icons/hicolor/symbolic/apps/frotz-symbolic.svg
- share/lutris/icons/hicolor/symbolic/apps/gog-symbolic.svg
- share/lutris/icons/hicolor/symbolic/apps/jzintv-symbolic.svg
- share/lutris/icons/hicolor/symbolic/apps/mednafen-symbolic.svg
- share/lutris/icons/hicolor/symbolic/apps/nulldc-symbolic.svg
- share/lutris/icons/hicolor/symbolic/apps/o2em-symbolic.svg
- share/lutris/icons/hicolor/symbolic/apps/openmsx-symbolic.svg
- share/lutris/icons/hicolor/symbolic/apps/osmose-symbolic.svg
- share/lutris/icons/hicolor/symbolic/apps/pcsx2-symbolic.svg
- share/lutris/icons/hicolor/symbolic/apps/reicast-symbolic.svg
- share/lutris/icons/hicolor/symbolic/apps/snes9x-symbolic.svg
- share/lutris/icons/hicolor/symbolic/apps/steam-symbolic.svg
- share/lutris/icons/hicolor/symbolic/apps/stella-symbolic.svg
- share/lutris/icons/hicolor/symbolic/apps/vice-symbolic.svg
- share/lutris/icons/hicolor/symbolic/apps/virtualjaguar-symbolic.svg
- share/lutris/icons/hicolor/symbolic/apps/wine-symbolic.svg
- share/lutris/icons/hicolor/symbolic/apps/winesteam-symbolic.svg
- share/lutris/icons/hicolor/symbolic/apps/zdoom-symbolic.svg
-Copyright: Romlok <https://github.com/romlok>
-License: CC0-1.0
-
-Files: share/lutris/icons/hicolor/symbolic/apps/browser-symbolic.svg
-Copyright: The GNOME Project <https://www.gnome.org/>
-License: CC-BY-SA-3.0
-Comment: from the GNOME icon theme symbolic
-
-Files: share/lutris/icons/hicolor/symbolic/apps/dolphin-symbolic.svg
-Copyright: Dolphin Emulator Project <https://dolphin-emu.org/>
-License: GPL-2
-
-Files: share/lutris/icons/hicolor/symbolic/apps/hatari-symbolic.svg
-Copyright: Hatari project <http://hatari.tuxfamily.org/>
-License: GPL-2
-
-Files: share/lutris/icons/hicolor/symbolic/apps/libretro-symbolic.svg
-Copyright: RetroArch project <http://www.retroarch.com/>
-License: GPL-3
-
-Files: share/lutris/icons/hicolor/symbolic/apps/linux-symbolic.svg
-Copyright: Larry Ewing <lewing@isc.tamu.edu>
- Sergey Smith <https://www.deviantart.com/foxyriot>
-License: tux-attribution
-
-Files: share/lutris/icons/hicolor/symbolic/apps/mame-symbolic.svg
- share/lutris/icons/hicolor/symbolic/apps/mess-symbolic.svg
-Copyright: RetroPie project <https://retropie.org.uk/>
-License: CC-BY-NC-SA-2.0
-
-Files: share/lutris/icons/hicolor/symbolic/apps/mednafen-symbolic.svg
-Copyright: Mednafen project <https://mednafen.github.io/>
-License: GPL-2
-Comment: from <http://forum.fobby.net/index.php?t=msg&&th=214#msg_1743>
-
-Files: share/lutris/icons/hicolor/symbolic/apps/ms-dos-symbolic.svg
- share/lutris/icons/hicolor/symbolic/apps/necpc-98-symbolic.svg
-Copyright: matoro <https://github.com/matoro>
-License: CC0-1.0
-
-Files: share/lutris/icons/hicolor/symbolic/apps/msx_msx2_msx2+-symbolic.svg
- share/lutris/icons/hicolor/symbolic/apps/nintendogameboycolor-symbolic.svg
-Copyright: Creaticca Ltd <https://www.flaticon.com/authors/creaticca-creative-agency>
-License: Flaticon
-
-Files: share/lutris/icons/hicolor/symbolic/apps/mupen64plus-symbolic.svg
-Copyright: Mupen64Plus project <http://www.mupen64plus.org/>
-License: GPL-2
-
-Files: share/lutris/icons/hicolor/symbolic/apps/nintendods-symbolic.svg
-Copyright: Nintendo
-License: none-wikipedia
-Comment: from <https://commons.wikimedia.org/wiki/File:Nintendo_DS_Logo.svg>
-
-Files: share/lutris/icons/hicolor/symbolic/apps/nintendo3ds-symbolic.svg
-Copyright: Nintendo
-License: none-wikipedia
-Comment: from <https://commons.wikimedia.org/wiki/File:Nintendo_3DS_(logo).svg>
-
-Files: share/lutris/icons/hicolor/symbolic/apps/nintendogameboy-symbolic.svg
-Copyright: xnimrodx <https://www.flaticon.com/authors/xnimrodx>
-License: Flaticon
-
-Files: share/lutris/icons/hicolor/symbolic/apps/nintendogamecube-symbolic.svg
- share/lutris/icons/hicolor/symbolic/apps/nintendones-symbolic.svg
- share/lutris/icons/hicolor/symbolic/apps/nintendosnes-symbolic.svg
- share/lutris/icons/hicolor/symbolic/apps/segadreamcast-symbolic.svg
-Copyright: freepik <https://www.flaticon.com/authors/freepik>
-License: Flaticon
-
-Files: share/lutris/icons/hicolor/symbolic/apps/pico8-symbolic.svg
-Copyright: djazz <https://github.com/daniel-j>
-License: CC0-1.0
-
-Files: share/lutris/icons/hicolor/symbolic/apps/ppsspp-symbolic.svg
- share/lutris/icons/hicolor/symbolic/apps/ppsspp-symbolic.svg
-Copyright: PPSSPP project <http://www.ppsspp.org/>
-License: GPL-2
-
-Files: share/lutris/icons/hicolor/symbolic/apps/residualvm-symbolic.svg
-Copyright: ResidualVM project <https://www.residualvm.org/>
-License: GPL-2
-
-Files: share/lutris/icons/hicolor/symbolic/apps/rpcs3-symbolic.svg
-Copyright: RPCS3 project <https://rpcs3.net/>
-License: none-wikipedia
-Comment: from <https://en.wikipedia.org/wiki/File:RPCS3_vector_logo.svg>
-
-Files: share/lutris/icons/hicolor/symbolic/apps/scummvm-symbolic.svg
-Copyright: ScummVM project <https://www.scummvm.org/>
-License: GPL-2
-
-Files: share/lutris/icons/hicolor/symbolic/apps/sonyplaystation-symbolic.svg
-Copyright: Sony Interactive Entertainment
-License: none-wikipedia
-Comment: from <https://commons.wikimedia.org/wiki/File:PlayStation_logo.svg>
-
-Files: share/lutris/icons/hicolor/symbolic/apps/sonyplaystation2-symbolic.svg
-Copyright: Sony Interactive Entertainment
-License: none-wikipedia
-Comment: from <https://commons.wikimedia.org/wiki/File:PlayStation_2_logo.svg>
-
-Files: share/lutris/icons/hicolor/symbolic/apps/sonyplaystation3-symbolic.svg
-Copyright: Sony Interactive Entertainment
-License: none-wikipedia
-Comment: from <https://commons.wikimedia.org/wiki/File:PlayStation_3_Logo.svg>
-
-Files: share/lutris/icons/hicolor/symbolic/apps/sonyplaystationportable-symbolic.svg
-Copyright: Sony Interactive Entertainment
-License: none-wikipedia
-Comment: from <https://commons.wikimedia.org/wiki/File:PSP_Logo.svg>
-
-Files: share/lutris/icons/hicolor/symbolic/apps/steam-symbolic.svg
-Copyright: Valve Corporation
-License: none-wikipedia
-Comment: from <https://commons.wikimedia.org/wiki/File:Steam_icon_logo.svg>
-
-Files: share/lutris/icons/hicolor/symbolic/apps/web-symbolic.svg
-Copyright: W3C <https://www.w3.org/>
-License: CC-BY-3.0
-
-Files: share/lutris/icons/hicolor/symbolic/apps/windows-symbolic.svg
-Copyright: Mathieu Comandon <strycore@gmail.com>
-License: CC0-1.0
-
-Files: share/lutris/icons/hicolor/symbolic/apps/wine-symbolic.svg
-Copyright: Wine project <https://www.winehq.org/>
-License: LGPL-2.1
-
-Files: share/lutris/icons/hicolor/symbolic/apps/xdg-symbolic.svg
-Copyright: freedesktop.org project <https://www.freedesktop.org/wiki/>
-License: GPL-2
-Comment: from <https://commons.wikimedia.org/wiki/File:Freedesktop-logo.svg>
-
-License: GPL-3
-=======
 Copyright: 2009-2020 Mathieu Comandon <strider@strycore.com>
 License: GPL-3.0-or-later
->>>>>>> dc687936
  On Debian systems, the complete text of the General Public License version 3
  can be found in "/usr/share/common-licenses/GPL-3".
 
 Files: share/metainfo/net.lutris.Lutris.metainfo.xml
 Copyright: Lutris Team <strider@lutris.net>
 License: CC0-1.0
-<<<<<<< HEAD
- On Debian systems, the complete text of the Create Commons Universal license
- version 1.0 can be found in "/usr/share/common-licenses/CC0-1.0".
-
-License: GPL-2
- On Debian systems, the complete text of the General Public License version 2
- can be found in "/usr/share/common-licenses/GPL-2".
-
-License: MIT
- Permission is hereby granted, free of charge, to any person obtaining a
- copy of this software and associated documentation files (the "Software"),
- to deal in the Software without restriction, including without limitation
- the rights to use, copy, modify, merge, publish, distribute, sublicense,
- and/or sell copies of the Software, and to permit persons to whom the
- Software is furnished to do so, subject to the following conditions:
- .
- The above copyright notice and this permission notice shall be included
- in all copies or substantial portions of the Software.
- .
- THE SOFTWARE IS PROVIDED "AS IS", WITHOUT WARRANTY OF ANY KIND, EXPRESS
- OR IMPLIED, INCLUDING BUT NOT LIMITED TO THE WARRANTIES OF
- MERCHANTABILITY, FITNESS FOR A PARTICULAR PURPOSE AND NONINFRINGEMENT.
- IN NO EVENT SHALL THE AUTHORS OR COPYRIGHT HOLDERS BE LIABLE FOR ANY
- CLAIM, DAMAGES OR OTHER LIABILITY, WHETHER IN AN ACTION OF CONTRACT,
- TORT OR OTHERWISE, ARISING FROM, OUT OF OR IN CONNECTION WITH THE
- SOFTWARE OR THE USE OR OTHER DEALINGS IN THE SOFTWARE.
-
-License: CC-BY-SA-3.0
-  Creative Commons Attribution-ShareAlike 3.0 Unported
- .
- CREATIVE COMMONS CORPORATION IS NOT A LAW FIRM AND DOES NOT PROVIDE
- LEGAL SERVICES. DISTRIBUTION OF THIS LICENSE DOES NOT CREATE AN
- ATTORNEY-CLIENT RELATIONSHIP. CREATIVE COMMONS PROVIDES THIS INFORMATION
- ON AN "AS-IS" BASIS. CREATIVE COMMONS MAKES NO WARRANTIES REGARDING THE
- INFORMATION PROVIDED, AND DISCLAIMS LIABILITY FOR DAMAGES RESULTING FROM
- ITS USE.
- .
- License
- .
- THE WORK (AS DEFINED BELOW) IS PROVIDED UNDER THE TERMS OF THIS CREATIVE
- COMMONS PUBLIC LICENSE ("CCPL" OR "LICENSE"). THE WORK IS PROTECTED BY
- COPYRIGHT AND/OR OTHER APPLICABLE LAW. ANY USE OF THE WORK OTHER THAN AS
- AUTHORIZED UNDER THIS LICENSE OR COPYRIGHT LAW IS PROHIBITED.
- .
- BY EXERCISING ANY RIGHTS TO THE WORK PROVIDED HERE, YOU ACCEPT AND AGREE
- TO BE BOUND BY THE TERMS OF THIS LICENSE. TO THE EXTENT THIS LICENSE MAY
- BE CONSIDERED TO BE A CONTRACT, THE LICENSOR GRANTS YOU THE RIGHTS
- CONTAINED HERE IN CONSIDERATION OF YOUR ACCEPTANCE OF SUCH TERMS AND
- CONDITIONS.
- .
- 1. Definitions
- .
- a. "Adaptation" means a work based upon the Work, or upon the Work and
- other pre-existing works, such as a translation, adaptation, derivative
- work, arrangement of music or other alterations of a literary or
- artistic work, or phonogram or performance and includes cinematographic
- adaptations or any other form in which the Work may be recast,
- transformed, or adapted including in any form recognizably derived from
- the original, except that a work that constitutes a Collection will not
- be considered an Adaptation for the purpose of this License. For the
- avoidance of doubt, where the Work is a musical work, performance or
- phonogram, the synchronization of the Work in timed-relation with a
- moving image ("synching") will be considered an Adaptation for the
- purpose of this License.
- .
- b. "Collection" means a collection of literary or artistic works, such
- as encyclopedias and anthologies, or performances, phonograms or
- broadcasts, or other works or subject matter other than works listed in
- Section 1(f) below, which, by reason of the selection and arrangement of
- their contents, constitute intellectual creations, in which the Work is
- included in its entirety in unmodified form along with one or more other
- contributions, each constituting separate and independent works in
- themselves, which together are assembled into a collective whole. A work
- that constitutes a Collection will not be considered an Adaptation (as
- defined below) for the purposes of this License.
- .
- c. "Creative Commons Compatible License" means a license that is listed
- at https://creativecommons.org/compatiblelicenses that has been approved
- by Creative Commons as being essentially equivalent to this License,
- including, at a minimum, because that license: (i) contains terms that
- have the same purpose, meaning and effect as the License Elements of
- this License; and, (ii) explicitly permits the relicensing of
- adaptations of works made available under that license under this
- License or a Creative Commons jurisdiction license with the same License
- Elements as this License.
- .
- d. "Distribute" means to make available to the public the original and
- copies of the Work or Adaptation, as appropriate, through sale or other
- transfer of ownership.
- .
- e. "License Elements" means the following high-level license attributes
- as selected by Licensor and indicated in the title of this License:
- Attribution, ShareAlike.
- .
- f. "Licensor" means the individual, individuals, entity or entities that
- offer(s) the Work under the terms of this License.
- .
- g. "Original Author" means, in the case of a literary or artistic work,
- the individual, individuals, entity or entities who created the Work or
- if no individual or entity can be identified, the publisher; and in
- addition (i) in the case of a performance the actors, singers,
- musicians, dancers, and other persons who act, sing, deliver, declaim,
- play in, interpret or otherwise perform literary or artistic works or
- expressions of folklore; (ii) in the case of a phonogram the producer
- being the person or legal entity who first fixes the sounds of a
- performance or other sounds; and, (iii) in the case of broadcasts, the
- organization that transmits the broadcast.
- .
- h. "Work" means the literary and/or artistic work offered under the
- terms of this License including without limitation any production in the
- literary, scientific and artistic domain, whatever may be the mode or
- form of its expression including digital form, such as a book, pamphlet
- and other writing; a lecture, address, sermon or other work of the same
- nature; a dramatic or dramatico-musical work; a choreographic work or
- entertainment in dumb show; a musical composition with or without words;
- a cinematographic work to which are assimilated works expressed by a
- process analogous to cinematography; a work of drawing, painting,
- architecture, sculpture, engraving or lithography; a photographic work
- to which are assimilated works expressed by a process analogous to
- photography; a work of applied art; an illustration, map, plan, sketch
- or three-dimensional work relative to geography, topography,
- architecture or science; a performance; a broadcast; a phonogram; a
- compilation of data to the extent it is protected as a copyrightable
- work; or a work performed by a variety or circus performer to the extent
- it is not otherwise considered a literary or artistic work.
- .
- i. "You" means an individual or entity exercising rights under this
- License who has not previously violated the terms of this License with
- respect to the Work, or who has received express permission from the
- Licensor to exercise rights under this License despite a previous
- violation.
- .
- j. "Publicly Perform" means to perform public recitations of the Work
- and to communicate to the public those public recitations, by any means
- or process, including by wire or wireless means or public digital
- performances; to make available to the public Works in such a way that
- members of the public may access these Works from a place and at a place
- individually chosen by them; to perform the Work to the public by any
- means or process and the communication to the public of the performances
- of the Work, including by public digital performance; to broadcast and
- rebroadcast the Work by any means including signs, sounds or images.
- .
- k. "Reproduce" means to make copies of the Work by any means including
- without limitation by sound or visual recordings and the right of
- fixation and reproducing fixations of the Work, including storage of a
- protected performance or phonogram in digital form or other electronic
- medium.
- .
- 2. Fair Dealing Rights. Nothing in this License is intended to reduce,
- limit, or restrict any uses free from copyright or rights arising from
- limitations or exceptions that are provided for in connection with the
- copyright protection under copyright law or other applicable laws.
- .
- 3. License Grant. Subject to the terms and conditions of this License,
- Licensor hereby grants You a worldwide, royalty-free, non-exclusive,
- perpetual (for the duration of the applicable copyright) license to
- exercise the rights in the Work as stated below:
- .
- a. to Reproduce the Work, to incorporate the Work into one or more
- Collections, and to Reproduce the Work as incorporated in the
- Collections;
- .
- b. to create and Reproduce Adaptations provided that any such
- Adaptation, including any translation in any medium, takes reasonable
- steps to clearly label, demarcate or otherwise identify that changes
- were made to the original Work. For example, a translation could be
- marked "The original work was translated from English to Spanish," or a
- modification could indicate "The original work has been modified.";
- .
- c. to Distribute and Publicly Perform the Work including as incorporated
- in Collections; and,
- .
- d. to Distribute and Publicly Perform Adaptations.
- .
- e. For the avoidance of doubt:
- .
- i. Non-waivable Compulsory License Schemes. In those jurisdictions in
- which the right to collect royalties through any statutory or compulsory
- licensing scheme cannot be waived, the Licensor reserves the exclusive
- right to collect such royalties for any exercise by You of the rights
- granted under this License;
- .
- ii. Waivable Compulsory License Schemes. In those jurisdictions in which
- the right to collect royalties through any statutory or compulsory
- licensing scheme can be waived, the Licensor waives the exclusive right
- to collect such royalties for any exercise by You of the rights granted
- under this License; and,
- .
- iii. Voluntary License Schemes. The Licensor waives the right to collect
- royalties, whether individually or, in the event that the Licensor is a
- member of a collecting society that administers voluntary licensing
- schemes, via that society, from any exercise by You of the rights
- granted under this License.
- .
- The above rights may be exercised in all media and formats whether now
- known or hereafter devised. The above rights include the right to make
- such modifications as are technically necessary to exercise the rights
- in other media and formats. Subject to Section 8(f), all rights not
- expressly granted by Licensor are hereby reserved.
- .
- 4. Restrictions. The license granted in Section 3 above is expressly
- made subject to and limited by the following restrictions:
- .
- a. You may Distribute or Publicly Perform the Work only under the terms
- of this License. You must include a copy of, or the Uniform Resource
- Identifier (URI) for, this License with every copy of the Work You
- Distribute or Publicly Perform. You may not offer or impose any terms on
- the Work that restrict the terms of this License or the ability of the
- recipient of the Work to exercise the rights granted to that recipient
- under the terms of the License. You may not sublicense the Work. You
- must keep intact all notices that refer to this License and to the
- disclaimer of warranties with every copy of the Work You Distribute or
- Publicly Perform. When You Distribute or Publicly Perform the Work, You
- may not impose any effective technological measures on the Work that
- restrict the ability of a recipient of the Work from You to exercise the
- rights granted to that recipient under the terms of the License. This
- Section 4(a) applies to the Work as incorporated in a Collection, but
- this does not require the Collection apart from the Work itself to be
- made subject to the terms of this License. If You create a Collection,
- upon notice from any Licensor You must, to the extent practicable,
- remove from the Collection any credit as required by Section 4(c), as
- requested. If You create an Adaptation, upon notice from any Licensor
- You must, to the extent practicable, remove from the Adaptation any
- credit as required by Section 4(c), as requested.
- .
- b. You may Distribute or Publicly Perform an Adaptation only under the
- terms of: (i) this License; (ii) a later version of this License with
- the same License Elements as this License; (iii) a Creative Commons
- jurisdiction license (either this or a later license version) that
- contains the same License Elements as this License (e.g.,
- Attribution-ShareAlike 3.0 US)); (iv) a Creative Commons Compatible
- License. If you license the Adaptation under one of the licenses
- mentioned in (iv), you must comply with the terms of that license. If
- you license the Adaptation under the terms of any of the licenses
- mentioned in (i), (ii) or (iii) (the "Applicable License"), you must
- comply with the terms of the Applicable License generally and the
- following provisions: (I) You must include a copy of, or the URI for,
- the Applicable License with every copy of each Adaptation You Distribute
- or Publicly Perform; (II) You may not offer or impose any terms on the
- Adaptation that restrict the terms of the Applicable License or the
- ability of the recipient of the Adaptation to exercise the rights
- granted to that recipient under the terms of the Applicable License;
- (III) You must keep intact all notices that refer to the Applicable
- License and to the disclaimer of warranties with every copy of the Work
- as included in the Adaptation You Distribute or Publicly Perform; (IV)
- when You Distribute or Publicly Perform the Adaptation, You may not
- impose any effective technological measures on the Adaptation that
- restrict the ability of a recipient of the Adaptation from You to
- exercise the rights granted to that recipient under the terms of the
- Applicable License. This Section 4(b) applies to the Adaptation as
- incorporated in a Collection, but this does not require the Collection
- apart from the Adaptation itself to be made subject to the terms of the
- Applicable License.
- .
- c. If You Distribute, or Publicly Perform the Work or any Adaptations or
- Collections, You must, unless a request has been made pursuant to
- Section 4(a), keep intact all copyright notices for the Work and
- provide, reasonable to the medium or means You are utilizing: (i) the
- name of the Original Author (or pseudonym, if applicable) if supplied,
- and/or if the Original Author and/or Licensor designate another party or
- parties (e.g., a sponsor institute, publishing entity, journal) for
- attribution ("Attribution Parties") in Licensor's copyright notice,
- terms of service or by other reasonable means, the name of such party or
- parties; (ii) the title of the Work if supplied; (iii) to the extent
- reasonably practicable, the URI, if any, that Licensor specifies to be
- associated with the Work, unless such URI does not refer to the
- copyright notice or licensing information for the Work; and (iv) ,
- consistent with Ssection 3(b), in the case of an Adaptation, a credit
- identifying the use of the Work in the Adaptation (e.g., "French
- translation of the Work by Original Author," or "Screenplay based on
- original Work by Original Author"). The credit required by this Section
- 4(c) may be implemented in any reasonable manner; provided, however,
- that in the case of a Adaptation or Collection, at a minimum such credit
- will appear, if a credit for all contributing authors of the Adaptation
- or Collection appears, then as part of these credits and in a manner at
- least as prominent as the credits for the other contributing authors.
- For the avoidance of doubt, You may only use the credit required by this
- Section for the purpose of attribution in the manner set out above and,
- by exercising Your rights under this License, You may not implicitly or
- explicitly assert or imply any connection with, sponsorship or
- endorsement by the Original Author, Licensor and/or Attribution Parties,
- as appropriate, of You or Your use of the Work, without the separate,
- express prior written permission of the Original Author, Licensor and/or
- Attribution Parties.
- .
- d. Except as otherwise agreed in writing by the Licensor or as may be
- otherwise permitted by applicable law, if You Reproduce, Distribute or
- Publicly Perform the Work either by itself or as part of any Adaptations
- or Collections, You must not distort, mutilate, modify or take other
- derogatory action in relation to the Work which would be prejudicial to
- the Original Author's honor or reputation. Licensor agrees that in those
- jurisdictions (e.g. Japan), in which any exercise of the right granted
- in Section 3(b) of this License (the right to make Adaptations) would be
- deemed to be a distortion, mutilation, modification or other derogatory
- action prejudicial to the Original Author's honor and reputation, the
- Licensor will waive or not assert, as appropriate, this Section, to the
- fullest extent permitted by the applicable national law, to enable You
- to reasonably exercise Your right under Section 3(b) of this License
- (right to make Adaptations) but not otherwise.
- .
- 5. Representations, Warranties and Disclaimer
- .
- UNLESS OTHERWISE MUTUALLY AGREED TO BY THE PARTIES IN WRITING, LICENSOR
- OFFERS THE WORK AS-IS AND MAKES NO REPRESENTATIONS OR WARRANTIES OF ANY
- KIND CONCERNING THE WORK, EXPRESS, IMPLIED, STATUTORY OR OTHERWISE,
- INCLUDING, WITHOUT LIMITATION, WARRANTIES OF TITLE, MERCHANTIBILITY,
- FITNESS FOR A PARTICULAR PURPOSE, NONINFRINGEMENT, OR THE ABSENCE OF
- LATENT OR OTHER DEFECTS, ACCURACY, OR THE PRESENCE OF ABSENCE OF ERRORS,
- WHETHER OR NOT DISCOVERABLE. SOME JURISDICTIONS DO NOT ALLOW THE
- EXCLUSION OF IMPLIED WARRANTIES, SO SUCH EXCLUSION MAY NOT APPLY TO YOU.
- .
- 6. Limitation on Liability. EXCEPT TO THE EXTENT REQUIRED BY APPLICABLE
- LAW, IN NO EVENT WILL LICENSOR BE LIABLE TO YOU ON ANY LEGAL THEORY FOR
- ANY SPECIAL, INCIDENTAL, CONSEQUENTIAL, PUNITIVE OR EXEMPLARY DAMAGES
- ARISING OUT OF THIS LICENSE OR THE USE OF THE WORK, EVEN IF LICENSOR HAS
- BEEN ADVISED OF THE POSSIBILITY OF SUCH DAMAGES.
- .
- 7. Termination
- .
- a. This License and the rights granted hereunder will terminate
- automatically upon any breach by You of the terms of this License.
- Individuals or entities who have received Adaptations or Collections
- from You under this License, however, will not have their licenses
- terminated provided such individuals or entities remain in full
- compliance with those licenses. Sections 1, 2, 5, 6, 7, and 8 will
- survive any termination of this License.
- .
- b. Subject to the above terms and conditions, the license granted here
- is perpetual (for the duration of the applicable copyright in the Work).
- Notwithstanding the above, Licensor reserves the right to release the
- Work under different license terms or to stop distributing the Work at
- any time; provided, however that any such election will not serve to
- withdraw this License (or any other license that has been, or is
- required to be, granted under the terms of this License), and this
- License will continue in full force and effect unless terminated as
- stated above.
- .
- 8. Miscellaneous
- .
- a. Each time You Distribute or Publicly Perform the Work or a
- Collection, the Licensor offers to the recipient a license to the Work
- on the same terms and conditions as the license granted to You under
- this License.
- .
- b. Each time You Distribute or Publicly Perform an Adaptation, Licensor
- offers to the recipient a license to the original Work on the same terms
- and conditions as the license granted to You under this License.
- .
- c. If any provision of this License is invalid or unenforceable under
- applicable law, it shall not affect the validity or enforceability of
- the remainder of the terms of this License, and without further action
- by the parties to this agreement, such provision shall be reformed to
- the minimum extent necessary to make such provision valid and
- enforceable.
- .
- d.  No term or provision of this License shall be deemed waived and no
- breach consented to unless such waiver or consent shall be in writing
- and signed by the party to be charged with such waiver or consent.
- .
- e. This License constitutes the entire agreement between the parties
- with respect to the Work licensed here. There are no understandings,
- agreements or representations with respect to the Work not specified
- here. Licensor shall not be bound by any additional provisions that may
- appear in any communication from You. This License may not be modified
- without the mutual written agreement of the Licensor and You.
- .
- f. The rights granted under, and the subject matter referenced, in this
- License were drafted utilizing the terminology of the Berne Convention
- for the Protection of Literary and Artistic Works (as amended on
- September 28, 1979), the Rome Convention of 1961, the WIPO Copyright
- Treaty of 1996, the WIPO Performances and Phonograms Treaty of 1996 and
- the Universal Copyright Convention (as revised on July 24, 1971). These
- rights and subject matter take effect in the relevant jurisdiction in
- which the License terms are sought to be enforced according to the
- corresponding provisions of the implementation of those treaty
- provisions in the applicable national law. If the standard suite of
- rights granted under applicable copyright law includes additional rights
- not granted under this License, such additional rights are deemed to be
- included in the License; this License is not intended to restrict the
- license of any rights under applicable law.
- .
- Creative Commons Notice
- .
- Creative Commons is not a party to this License, and makes no warranty
- whatsoever in connection with the Work. Creative Commons will not be
- liable to You or any party on any legal theory for any damages
- whatsoever, including without limitation any general, special,
- incidental or consequential damages arising in connection to this
- license. Notwithstanding the foregoing two (2) sentences, if Creative
- Commons has expressly identified itself as the Licensor hereunder, it
- shall have all rights and obligations of Licensor.
- .
- Except for the limited purpose of indicating to the public that the Work
- is licensed under the CCPL, Creative Commons does not authorize the use
- by either party of the trademark "Creative Commons" or any related
- trademark or logo of Creative Commons without the prior written consent
- of Creative Commons. Any permitted use will be in compliance with
- Creative Commons' then-current trademark usage guidelines, as may be
- published on its website or otherwise made available upon request from
- time to time. For the avoidance of doubt, this trademark restriction
- does not form part of the License.
- .
- Creative Commons may be contacted at https://creativecommons.org/.
-
-License: tux-attribution
- The copyright holder of this file allows anyone to use it for any purpose,
- provided that the copyright holder is properly attributed. Redistribution,
- derivative work, commercial use, and all other use is permitted.
- Attribution: Larry Ewing and GIMP
-
-License: CC-BY-NC-SA-2.0
- THE WORK (AS DEFINED BELOW) IS PROVIDED UNDER THE TERMS OF THIS CREATIVE
- COMMONS PUBLIC LICENSE
- ("CCPL" OR "LICENSE"). THE WORK IS PROTECTED BY COPYRIGHT
- AND/OR OTHER APPLICABLE LAW. ANY USE OF THE WORK OTHER THAN AS
- AUTHORIZED UNDER THIS LICENSE OR COPYRIGHT LAW IS PROHIBITED.
- .
- BY EXERCISING ANY RIGHTS TO THE WORK PROVIDED HERE, YOU ACCEPT
- AND AGREE TO BE BOUND BY THE TERMS OF THIS
- LICENSE. THE LICENSOR GRANTS YOU THE RIGHTS CONTAINED HERE IN
- CONSIDERATION OF YOUR ACCEPTANCE OF SUCH TERMS AND CONDITIONS.
- .
- 1. Definitions
- .
- a. "Collective Work" means a work, such as a periodical issue,
- anthology or
- encyclopedia, in which the Work in its entirety
- in unmodified form, along with a number of other
- contributions, constituting separate and independent
- works in themselves, are assembled into a collective
- whole. A work that constitutes a Collective Work will
- not be considered a Derivative Work (as defined below)
- for the purposes of this License.
- .
- b. "Derivative Work" means a work based upon the Work or upon
- the Work and other
- pre-existing works, such as a translation, musical
- arrangement, dramatization, fictionalization, motion
- picture version, sound recording, art reproduction,
- abridgment, condensation, or any other form in which
- the Work may be recast, transformed, or adapted, except
- that a work that constitutes a Collective Work will
- not be considered a Derivative Work for the purpose
- of this License. For the avoidance of doubt, where
- the Work is a musical composition or sound recording,
- the synchronization of the Work in timed-relation with a
- moving image ("synching") will be considered a Derivative
- Work for the purpose of this License.
- .
- c. "Licensor" means the individual or entity that offers the
- Work under the terms of
- this License.
- .
- d. "Original Author" means the individual or entity who created
- the Work.
- .
- e. "Work" means the copyrightable work of authorship offered
- under the terms of this License.
- .
- f. "You" means an individual or entity exercising rights under
- this License who has
- not previously violated the terms of this License with
- respect to the Work, or who has received express permission
- from the Licensor to exercise rights under this License
- despite a previous violation.
- .
- g. "License Elements" means the following high-level license
- attributes as selected by
- Licensor and indicated in the title of this License:
- Attribution, Noncommercial, ShareAlike.
- .
- 2. Fair Use Rights. Nothing in this license is intended to reduce,
- limit, or restrict any rights
- arising from fair use, first sale or other limitations on
- the exclusive rights of the copyright owner under copyright
- law or other applicable laws.
- .
- 3. License Grant. Subject to the terms and conditions of this
- License, Licensor hereby grants You a
- worldwide, royalty-free, non-exclusive, perpetual (for the
- duration of the applicable copyright) license to exercise
- the rights in the Work as stated below:
- .
- a. to reproduce the Work, to incorporate the Work into one or
- more Collective Works, and to
- reproduce the Work as incorporated in the Collective Works;
- .
- b. to create and reproduce Derivative Works;
- .
- c. to distribute copies or phonorecords of, display publicly,
- perform publicly, and perform
- publicly by means of a digital audio transmission the
- Work including as incorporated in Collective Works;
- .
- d. to distribute copies or phonorecords of, display publicly,
- perform publicly, and perform
- publicly by means of a digital audio transmission
- Derivative Works;
- The above rights may be exercised in all media and formats
- whether now known or hereafter
- devised. The above rights include the right to make such
- modifications as are technically necessary to exercise the
- rights in other media and formats. All rights not expressly
- granted by Licensor are hereby reserved, including but not
- limited to the rights set forth in Sections 4(e) and 4(f).
- .
- 4. Restrictions. The license granted in Section 3 above is
- expressly made subject to and limited by
- the following restrictions:
- .
- a. You may distribute, publicly display, publicly perform,
- or publicly digitally perform the
- Work only under the terms of this License, and You must
- include a copy of, or the Uniform Resource Identifier for,
- this License with every copy or phonorecord of the Work
- You distribute, publicly display, publicly perform, or
- publicly digitally perform. You may not offer or impose any
- terms on the Work that alter or restrict the terms of this
- License or the recipients' exercise of the rights granted
- hereunder. You may not sublicense the Work. You must keep
- intact all notices that refer to this License and to the
- disclaimer of warranties. You may not distribute, publicly
- display, publicly perform, or publicly digitally perform
- the Work with any technological measures that control
- access or use of the Work in a manner inconsistent with
- the terms of this License Agreement. The above applies
- to the Work as incorporated in a Collective Work, but
- this does not require the Collective Work apart from
- the Work itself to be made subject to the terms of this
- License. If You create a Collective Work, upon notice from
- any Licensor You must, to the extent practicable, remove
- from the Collective Work any reference to such Licensor
- or the Original Author, as requested. If You create a
- Derivative Work, upon notice from any Licensor You must,
- to the extent practicable, remove from the Derivative Work
- any reference to such Licensor or the Original Author,
- as requested.
- .
- b. You may distribute, publicly display, publicly perform,
- or publicly digitally perform a
- Derivative Work only under the terms of this License,
- a later version of this License with the same License
- Elements as this License, or a Creative Commons iCommons
- license that contains the same License Elements as this
- License (e.g.  Attribution-NonCommercial-ShareAlike 2.0
- Japan). You must include a copy of, or the Uniform Resource
- Identifier for, this License or other license specified
- in the previous sentence with every copy or phonorecord
- of each Derivative Work You distribute, publicly display,
- publicly perform, or publicly digitally perform. You may
- not offer or impose any terms on the Derivative Works
- that alter or restrict the terms of this License or the
- recipients' exercise of the rights granted hereunder,
- and You must keep intact all notices that refer to this
- License and to the disclaimer of warranties. You may
- not distribute, publicly display, publicly perform,
- or publicly digitally perform the Derivative Work with
- any technological measures that control access or use of
- the Work in a manner inconsistent with the terms of this
- License Agreement. The above applies to the Derivative Work
- as incorporated in a Collective Work, but this does not
- require the Collective Work apart from the Derivative Work
- itself to be made subject to the terms of this License.
- .
- c. You may not exercise any of the rights granted to You in
- Section 3 above in any manner that
- is primarily intended for or directed toward commercial
- advantage or private monetary compensation. The exchange of
- the Work for other copyrighted works by means of digital
- file-sharing or otherwise shall not be considered to
- be intended for or directed toward commercial advantage
- or private monetary compensation, provided there is no
- payment of any monetary compensation in connection with
- the exchange of copyrighted works.
- .
- d. If you distribute, publicly display, publicly perform,
- or publicly digitally perform the Work
- or any Derivative Works or Collective Works, You must keep
- intact all copyright notices for the Work and give the
- Original Author credit reasonable to the medium or means
- You are utilizing by conveying the name (or pseudonym
- if applicable) of the Original Author if supplied; the
- title of the Work if supplied; to the extent reasonably
- practicable, the Uniform Resource Identifier, if any,
- that Licensor specifies to be associated with the Work,
- unless such URI does not refer to the copyright notice or
- licensing information for the Work; and in the case of a
- Derivative Work, a credit identifying the use of the Work
- in the Derivative Work (e.g., "French translation of the
- Work by Original Author," or "Screenplay based on original
- Work by Original Author"). Such credit may be implemented
- in any reasonable manner; provided, however, that in
- the case of a Derivative Work or Collective Work, at a
- minimum such credit will appear where any other comparable
- authorship credit appears and in a manner at least as
- prominent as such other comparable authorship credit.
- .
- e. For the avoidance of doubt, where the Work is a musical
- composition:
- .
- i. Performance Royalties Under Blanket Licenses. Licensor
- reserves the exclusive right to
- collect, whether individually or via a performance
- rights society (e.g. ASCAP, BMI, SESAC), royalties for
- the public performance or public digital performance
- (e.g.  webcast) of the Work if that performance is
- primarily intended for or directed toward commercial
- advantage or private monetary compensation.
- .
- ii. Mechanical Rights and Statutory Royalties. Licensor reserves
- the exclusive right to
- collect, whether individually or via a music rights
- agency or designated agent (e.g.  Harry Fox Agency),
- royalties for any phonorecord You create from the
- Work ("cover version") and distribute, subject to
- the compulsory license created by 17 USC Section 115
- of the US Copyright Act (or the equivalent in other
- jurisdictions), if Your distribution of such cover
- version is primarily intended for or directed toward
- commercial advantage or private monetary compensation.
- .
- f. Webcasting Rights and Statutory Royalties. For the avoidance
- of doubt, where the Work is a
- sound recording, Licensor reserves the exclusive right to
- collect, whether individually or via a performance-rights
- society (e.g. SoundExchange), royalties for the public
- digital performance (e.g. webcast) of the Work, subject
- to the compulsory license created by 17 USC Section
- 114 of the US Copyright Act (or the equivalent in other
- jurisdictions), if Your public digital performance is
- primarily intended for or directed toward commercial
- advantage or private monetary compensation.
- .
- 5. Representations, Warranties and Disclaimer UNLESS OTHERWISE
- MUTUALLY AGREED TO BY THE PARTIES IN WRITING, LICENSOR OFFERS
- THE WORK AS-IS AND
- MAKES NO REPRESENTATIONS OR WARRANTIES OF ANY KIND
- CONCERNING THE WORK, EXPRESS, IMPLIED, STATUTORY OR
- OTHERWISE, INCLUDING, WITHOUT LIMITATION, WARRANTIES OF
- TITLE, MERCHANTIBILITY, FITNESS FOR A PARTICULAR PURPOSE,
- NONINFRINGEMENT, OR THE ABSENCE OF LATENT OR OTHER DEFECTS,
- ACCURACY, OR THE PRESENCE OF ABSENCE OF ERRORS, WHETHER
- OR NOT DISCOVERABLE. SOME JURISDICTIONS DO NOT ALLOW THE
- EXCLUSION OF IMPLIED WARRANTIES, SO SUCH EXCLUSION MAY NOT
- APPLY TO YOU.
- .
- 6. Limitation on Liability. EXCEPT TO THE EXTENT REQUIRED BY
- APPLICABLE LAW, IN NO EVENT WILL
- LICENSOR BE LIABLE TO YOU ON ANY LEGAL THEORY FOR ANY
- SPECIAL, INCIDENTAL, CONSEQUENTIAL, PUNITIVE OR EXEMPLARY
- DAMAGES ARISING OUT OF THIS LICENSE OR THE USE OF THE WORK,
- EVEN IF LICENSOR HAS BEEN ADVISED OF THE POSSIBILITY OF
- SUCH DAMAGES.
- .
- 7. Termination
- .
- a. This License and the rights granted hereunder will terminate
- automatically upon any breach by
- You of the terms of this License. Individuals or entities
- who have received Derivative Works or Collective Works
- from You under this License, however, will not have their
- licenses terminated provided such individuals or entities
- remain in full compliance with those licenses. Sections
- 1, 2, 5, 6, 7, and 8 will survive any termination of
- this License.
- .
- b. Subject to the above terms and conditions, the license
- granted here is perpetual (for the
- duration of the applicable copyright in the
- Work). Notwithstanding the above, Licensor reserves the
- right to release the Work under different license terms
- or to stop distributing the Work at any time; provided,
- however that any such election will not serve to withdraw
- this License (or any other license that has been, or is
- required to be, granted under the terms of this License),
- and this License will continue in full force and effect
- unless terminated as stated above.
- .
- 8. Miscellaneous
- .
- a. Each time You distribute or publicly digitally perform the
- Work or a Collective Work, the
- Licensor offers to the recipient a license to the Work
- on the same terms and conditions as the license granted
- to You under this License.
- .
- b. Each time You distribute or publicly digitally perform a
- Derivative Work, Licensor offers to
- the recipient a license to the original Work on the same
- terms and conditions as the license granted to You under
- this License.
- .
- c. If any provision of this License is invalid or unenforceable
- under applicable law, it shall
- not affect the validity or enforceability of the remainder
- of the terms of this License, and without further action
- by the parties to this agreement, such provision shall
- be reformed to the minimum extent necessary to make such
- provision valid and enforceable.
- .
- d. No term or provision of this License shall be deemed waived
- and no breach consented to unless
- such waiver or consent shall be in writing and signed by
- the party to be charged with such waiver or consent.
- .
- e. This License constitutes the entire agreement between the
- parties with respect to the Work
- licensed here. There are no understandings, agreements or
- representations with respect to the Work not specified
- here. Licensor shall not be bound by any additional
- provisions that may appear in any communication from
- You. This License may not be modified without the mutual
- written agreement of the Licensor and You.
- .
- Creative Commons Notice
- .
- Creative Commons is not a party to this License, and makes no
- warranty whatsoever in connection with the
- Work. Creative Commons will not be liable to You or any party on
- any legal theory for any damages whatsoever, including without
- limitation any general, special, incidental or consequential
- damages arising in connection to this license. Notwithstanding
- the foregoing two (2) sentences, if Creative Commons has
- expressly identified itself as the Licensor hereunder, it shall
- have all rights and obligations of Licensor.
- .
- Except for the limited purpose of indicating to the public that
- the Work is licensed under the CCPL,
- neither party will use the trademark "Creative Commons" or
- any related trademark or logo of Creative Commons without
- the prior written consent of Creative Commons. Any permitted
- use will be in compliance with Creative Commons' then-current
- trademark usage guidelines, as may be published on its website
- or otherwise made available upon request from time to time.
- .
- Creative Commons may be contacted at http://creativecommons.org/.
-
-License: Flaticon
- From <https://profile.flaticon.com/license/free>:
- .
- FREE LICENSE (WITH ATTRIBUTION)
- This license allows you to use for free any of Flaticon's contents for your
- projects as long as they are attributed to their author in the definitive
- project.
- .
- How to attribute contents?
- .
- -For web usage: By placing a link with the text "designed by from Flaticon" in
-  a visible spot, so 's authorship is noticeable.
- -Uses different to web: If possible, the text "designed by from Flaticon" must
-  be written next to Flaticon Contents, if it's not possible, the attribution
-  must be placed in the credits or acknowledgements section.
- .
- Where you can use Flaticon's contents:
- .
- -Website
- -Software, applications, mobile, Multimedia
- -Printed and digital media (magazines, newspapers, books, cards, labels, CD,
-  television, video, e-mail)
- -Advertisement and promotional items
- -Presentation of products and public events
- .
- What you CAN DO:
- .
- -You have the non-exclusive, non-transferable, non-sublicensable right to use
-  the licensed material an unlimited number of times in any and all media for
-  the commercial or personal purposes listed above.
- -You may alter and create derivative works.
- -You can use Flaticon's Contents during the rights period world wide.
- .
- What you CANNOT DO:
- .
- -Sublicense, sell or rent any contents (or a modified version of them).
- -Distribute Flaticon's Contents unless it has been expressly authorized by
-  Flaticon.
- -Include Flaticon's Contents in an online or offline database or file.
- -Offering Flaticon's Contents designs (or modified Flaticon Contents versions)
-  for download.
- .
- The complete content of licenses can be consulted in the Terms of Use, that
- will prevail over the content of this document.
-
-License: none-wikipedia
- This image consists only of simple geometric shapes or text. It does not meet
- the threshold of originality needed for copyright protection, and is therefore
- in the public domain.
-
-License: CC-BY-3.0
- Creative Commons Attribution 3.0 Unported
- .
- CREATIVE COMMONS CORPORATION IS NOT A LAW FIRM AND DOES NOT PROVIDE
- LEGAL SERVICES. DISTRIBUTION OF THIS LICENSE DOES NOT CREATE AN
- ATTORNEY-CLIENT RELATIONSHIP. CREATIVE COMMONS PROVIDES THIS INFORMATION
- ON AN "AS-IS" BASIS. CREATIVE COMMONS MAKES NO WARRANTIES REGARDING THE
- INFORMATION PROVIDED, AND DISCLAIMS LIABILITY FOR DAMAGES RESULTING FROM
- ITS USE.
- .
- License
- .
- THE WORK (AS DEFINED BELOW) IS PROVIDED UNDER THE TERMS OF THIS CREATIVE
- COMMONS PUBLIC LICENSE ("CCPL" OR "LICENSE"). THE WORK IS PROTECTED BY
- COPYRIGHT AND/OR OTHER APPLICABLE LAW. ANY USE OF THE WORK OTHER THAN AS
- AUTHORIZED UNDER THIS LICENSE OR COPYRIGHT LAW IS PROHIBITED.
- .
- BY EXERCISING ANY RIGHTS TO THE WORK PROVIDED HERE, YOU ACCEPT AND AGREE
- TO BE BOUND BY THE TERMS OF THIS LICENSE. TO THE EXTENT THIS LICENSE MAY
- BE CONSIDERED TO BE A CONTRACT, THE LICENSOR GRANTS YOU THE RIGHTS
- CONTAINED HERE IN CONSIDERATION OF YOUR ACCEPTANCE OF SUCH TERMS AND
- CONDITIONS.
- .
- 1. Definitions
- .
- a. "Adaptation" means a work based upon the Work, or upon the Work and
- other pre-existing works, such as a translation, adaptation, derivative
- work, arrangement of music or other alterations of a literary or
- artistic work, or phonogram or performance and includes cinematographic
- adaptations or any other form in which the Work may be recast,
- transformed, or adapted including in any form recognizably derived from
- the original, except that a work that constitutes a Collection will not
- be considered an Adaptation for the purpose of this License. For the
- avoidance of doubt, where the Work is a musical work, performance or
- phonogram, the synchronization of the Work in timed-relation with a
- moving image ("synching") will be considered an Adaptation for the
- purpose of this License.
- .
- b. "Collection" means a collection of literary or artistic works, such
- as encyclopedias and anthologies, or performances, phonograms or
- broadcasts, or other works or subject matter other than works listed in
- Section 1(f) below, which, by reason of the selection and arrangement of
- their contents, constitute intellectual creations, in which the Work is
- included in its entirety in unmodified form along with one or more other
- contributions, each constituting separate and independent works in
- themselves, which together are assembled into a collective whole. A work
- that constitutes a Collection will not be considered an Adaptation (as
- defined above) for the purposes of this License.
- .
- c.  "Distribute" means to make available to the public the original and
- copies of the Work or Adaptation, as appropriate, through sale or other
- transfer of ownership.
- .
- d. "Licensor" means the individual, individuals, entity or entities that
- offer(s) the Work under the terms of this License.
- .
- e. "Original Author" means, in the case of a literary or artistic work,
- the individual, individuals, entity or entities who created the Work or
- if no individual or entity can be identified, the publisher; and in
- addition (i) in the case of a performance the actors, singers,
- musicians, dancers, and other persons who act, sing, deliver, declaim,
- play in, interpret or otherwise perform literary or artistic works or
- expressions of folklore; (ii) in the case of a phonogram the producer
- being the person or legal entity who first fixes the sounds of a
- performance or other sounds; and, (iii) in the case of broadcasts, the
- organization that transmits the broadcast.
- .
- f. "Work" means the literary and/or artistic work offered under the
- terms of this License including without limitation any production in the
- literary, scientific and artistic domain, whatever may be the mode or
- form of its expression including digital form, such as a book, pamphlet
- and other writing; a lecture, address, sermon or other work of the same
- nature; a dramatic or dramatico-musical work; a choreographic work or
- entertainment in dumb show; a musical composition with or without words;
- a cinematographic work to which are assimilated works expressed by a
- process analogous to cinematography; a work of drawing, painting,
- architecture, sculpture, engraving or lithography; a photographic work
- to which are assimilated works expressed by a process analogous to
- photography; a work of applied art; an illustration, map, plan, sketch
- or three-dimensional work relative to geography, topography,
- architecture or science; a performance; a broadcast; a phonogram; a
- compilation of data to the extent it is protected as a copyrightable
- work; or a work performed by a variety or circus performer to the extent
- it is not otherwise considered a literary or artistic work.
- .
- g. "You" means an individual or entity exercising rights under this
- License who has not previously violated the terms of this License with
- respect to the Work, or who has received express permission from the
- Licensor to exercise rights under this License despite a previous
- violation.
- .
- h. "Publicly Perform" means to perform public recitations of the Work
- and to communicate to the public those public recitations, by any means
- or process, including by wire or wireless means or public digital
- performances; to make available to the public Works in such a way that
- members of the public may access these Works from a place and at a place
- individually chosen by them; to perform the Work to the public by any
- means or process and the communication to the public of the performances
- of the Work, including by public digital performance; to broadcast and
- rebroadcast the Work by any means including signs, sounds or images.
- .
- i. "Reproduce" means to make copies of the Work by any means including
- without limitation by sound or visual recordings and the right of
- fixation and reproducing fixations of the Work, including storage of a
- protected performance or phonogram in digital form or other electronic
- medium.
- .
- 2. Fair Dealing Rights. Nothing in this License is intended to reduce,
- limit, or restrict any uses free from copyright or rights arising from
- limitations or exceptions that are provided for in connection with the
- copyright protection under copyright law or other applicable laws.
- .
- 3. License Grant. Subject to the terms and conditions of this License,
- Licensor hereby grants You a worldwide, royalty-free, non-exclusive,
- perpetual (for the duration of the applicable copyright) license to
- exercise the rights in the Work as stated below:
- .
- a. to Reproduce the Work, to incorporate the Work into one or more
- Collections, and to Reproduce the Work as incorporated in the
- Collections;
- .
- b. to create and Reproduce Adaptations provided that any such
- Adaptation, including any translation in any medium, takes reasonable
- steps to clearly label, demarcate or otherwise identify that changes
- were made to the original Work. For example, a translation could be
- marked "The original work was translated from English to Spanish," or a
- modification could indicate "The original work has been modified.";
- .
- c. to Distribute and Publicly Perform the Work including as incorporated
- in Collections; and,
- .
- d. to Distribute and Publicly Perform Adaptations.
- .
- e. For the avoidance of doubt:
- .
- i. Non-waivable Compulsory License Schemes. In those jurisdictions in
- which the right to collect royalties through any statutory or compulsory
- licensing scheme cannot be waived, the Licensor reserves the exclusive
- right to collect such royalties for any exercise by You of the rights
- granted under this License;
- .
- ii. Waivable Compulsory License Schemes. In those jurisdictions in which
- the right to collect royalties through any statutory or compulsory
- licensing scheme can be waived, the Licensor waives the exclusive right
- to collect such royalties for any exercise by You of the rights granted
- under this License; and,
- .
- iii. Voluntary License Schemes. The Licensor waives the right to collect
- royalties, whether individually or, in the event that the Licensor is a
- member of a collecting society that administers voluntary licensing
- schemes, via that society, from any exercise by You of the rights
- granted under this License.
- .
- The above rights may be exercised in all media and formats whether now
- known or hereafter devised. The above rights include the right to make
- such modifications as are technically necessary to exercise the rights
- in other media and formats. Subject to Section 8(f), all rights not
- expressly granted by Licensor are hereby reserved.
- .
- 4. Restrictions. The license granted in Section 3 above is expressly
- made subject to and limited by the following restrictions:
- .
- a. You may Distribute or Publicly Perform the Work only under the terms
- of this License. You must include a copy of, or the Uniform Resource
- Identifier (URI) for, this License with every copy of the Work You
- Distribute or Publicly Perform. You may not offer or impose any terms on
- the Work that restrict the terms of this License or the ability of the
- recipient of the Work to exercise the rights granted to that recipient
- under the terms of the License. You may not sublicense the Work. You
- must keep intact all notices that refer to this License and to the
- disclaimer of warranties with every copy of the Work You Distribute or
- Publicly Perform. When You Distribute or Publicly Perform the Work, You
- may not impose any effective technological measures on the Work that
- restrict the ability of a recipient of the Work from You to exercise the
- rights granted to that recipient under the terms of the License. This
- Section 4(a) applies to the Work as incorporated in a Collection, but
- this does not require the Collection apart from the Work itself to be
- made subject to the terms of this License. If You create a Collection,
- upon notice from any Licensor You must, to the extent practicable,
- remove from the Collection any credit as required by Section 4(b), as
- requested. If You create an Adaptation, upon notice from any Licensor
- You must, to the extent practicable, remove from the Adaptation any
- credit as required by Section 4(b), as requested.
- .
- b. If You Distribute, or Publicly Perform the Work or any Adaptations or
- Collections, You must, unless a request has been made pursuant to
- Section 4(a), keep intact all copyright notices for the Work and
- provide, reasonable to the medium or means You are utilizing: (i) the
- name of the Original Author (or pseudonym, if applicable) if supplied,
- and/or if the Original Author and/or Licensor designate another party or
- parties (e.g., a sponsor institute, publishing entity, journal) for
- attribution ("Attribution Parties") in Licensor's copyright notice,
- terms of service or by other reasonable means, the name of such party or
- parties; (ii) the title of the Work if supplied; (iii) to the extent
- reasonably practicable, the URI, if any, that Licensor specifies to be
- associated with the Work, unless such URI does not refer to the
- copyright notice or licensing information for the Work; and (iv) ,
- consistent with Section 3(b), in the case of an Adaptation, a credit
- identifying the use of the Work in the Adaptation (e.g., "French
- translation of the Work by Original Author," or "Screenplay based on
- original Work by Original Author"). The credit required by this Section
- 4 (b) may be implemented in any reasonable manner; provided, however,
- that in the case of a Adaptation or Collection, at a minimum such credit
- will appear, if a credit for all contributing authors of the Adaptation
- or Collection appears, then as part of these credits and in a manner at
- least as prominent as the credits for the other contributing authors.
- For the avoidance of doubt, You may only use the credit required by this
- Section for the purpose of attribution in the manner set out above and,
- by exercising Your rights under this License, You may not implicitly or
- explicitly assert or imply any connection with, sponsorship or
- endorsement by the Original Author, Licensor and/or Attribution Parties,
- as appropriate, of You or Your use of the Work, without the separate,
- express prior written permission of the Original Author, Licensor and/or
- Attribution Parties.
- .
- c. Except as otherwise agreed in writing by the Licensor or as may be
- otherwise permitted by applicable law, if You Reproduce, Distribute or
- Publicly Perform the Work either by itself or as part of any Adaptations
- or Collections, You must not distort, mutilate, modify or take other
- derogatory action in relation to the Work which would be prejudicial to
- the Original Author's honor or reputation. Licensor agrees that in those
- jurisdictions (e.g. Japan), in which any exercise of the right granted
- in Section 3(b) of this License (the right to make Adaptations) would be
- deemed to be a distortion, mutilation, modification or other derogatory
- action prejudicial to the Original Author's honor and reputation, the
- Licensor will waive or not assert, as appropriate, this Section, to the
- fullest extent permitted by the applicable national law, to enable You
- to reasonably exercise Your right under Section 3(b) of this License
- (right to make Adaptations) but not otherwise.
- .
- 5. Representations, Warranties and Disclaimer
- .
- UNLESS OTHERWISE MUTUALLY AGREED TO BY THE PARTIES IN WRITING, LICENSOR
- OFFERS THE WORK AS-IS AND MAKES NO REPRESENTATIONS OR WARRANTIES OF ANY
- KIND CONCERNING THE WORK, EXPRESS, IMPLIED, STATUTORY OR OTHERWISE,
- INCLUDING, WITHOUT LIMITATION, WARRANTIES OF TITLE, MERCHANTIBILITY,
- FITNESS FOR A PARTICULAR PURPOSE, NONINFRINGEMENT, OR THE ABSENCE OF
- LATENT OR OTHER DEFECTS, ACCURACY, OR THE PRESENCE OF ABSENCE OF ERRORS,
- WHETHER OR NOT DISCOVERABLE. SOME JURISDICTIONS DO NOT ALLOW THE
- EXCLUSION OF IMPLIED WARRANTIES, SO SUCH EXCLUSION MAY NOT APPLY TO YOU.
- .
- 6. Limitation on Liability. EXCEPT TO THE EXTENT REQUIRED BY APPLICABLE
- LAW, IN NO EVENT WILL LICENSOR BE LIABLE TO YOU ON ANY LEGAL THEORY FOR
- ANY SPECIAL, INCIDENTAL, CONSEQUENTIAL, PUNITIVE OR EXEMPLARY DAMAGES
- ARISING OUT OF THIS LICENSE OR THE USE OF THE WORK, EVEN IF LICENSOR HAS
- BEEN ADVISED OF THE POSSIBILITY OF SUCH DAMAGES.
- .
- 7. Termination
- .
- a. This License and the rights granted hereunder will terminate
- automatically upon any breach by You of the terms of this License.
- Individuals or entities who have received Adaptations or Collections
- from You under this License, however, will not have their licenses
- terminated provided such individuals or entities remain in full
- compliance with those licenses. Sections 1, 2, 5, 6, 7, and 8 will
- survive any termination of this License.
- .
- b. Subject to the above terms and conditions, the license granted here
- is perpetual (for the duration of the applicable copyright in the Work).
- Notwithstanding the above, Licensor reserves the right to release the
- Work under different license terms or to stop distributing the Work at
- any time; provided, however that any such election will not serve to
- withdraw this License (or any other license that has been, or is
- required to be, granted under the terms of this License), and this
- License will continue in full force and effect unless terminated as
- stated above.
- .
- 8. Miscellaneous
- .
- a. Each time You Distribute or Publicly Perform the Work or a
- Collection, the Licensor offers to the recipient a license to the Work
- on the same terms and conditions as the license granted to You under
- this License.
- .
- b. Each time You Distribute or Publicly Perform an Adaptation, Licensor
- offers to the recipient a license to the original Work on the same terms
- and conditions as the license granted to You under this License.
- .
- c. If any provision of this License is invalid or unenforceable under
- applicable law, it shall not affect the validity or enforceability of
- the remainder of the terms of this License, and without further action
- by the parties to this agreement, such provision shall be reformed to
- the minimum extent necessary to make such provision valid and
- enforceable.
- .
- d. No term or provision of this License shall be deemed waived and no
- breach consented to unless such waiver or consent shall be in writing
- and signed by the party to be charged with such waiver or consent. This
- License constitutes the entire agreement between the parties with
- respect to the Work licensed here. There are no understandings,
- agreements or representations with respect to the Work not specified
- here. Licensor shall not be bound by any additional provisions that may
- appear in any communication from You.
- .
- e. This License may not be modified without the mutual written agreement
- of the Licensor and You.
- .
- f. The rights granted under, and the subject matter referenced, in this
- License were drafted utilizing the terminology of the Berne Convention
- for the Protection of Literary and Artistic Works (as amended on
- September 28, 1979), the Rome Convention of 1961, the WIPO Copyright
- Treaty of 1996, the WIPO Performances and Phonograms Treaty of 1996 and
- the Universal Copyright Convention (as revised on July 24, 1971). These
- rights and subject matter take effect in the relevant jurisdiction in
- which the License terms are sought to be enforced according to the
- corresponding provisions of the implementation of those treaty
- provisions in the applicable national law. If the standard suite of
- rights granted under applicable copyright law includes additional rights
- not granted under this License, such additional rights are deemed to be
- included in the License; this License is not intended to restrict the
- license of any rights under applicable law.
- .
- Creative Commons Notice
- .
- Creative Commons is not a party to this License, and makes no warranty
- whatsoever in connection with the Work. Creative Commons will not be
- liable to You or any party on any legal theory for any damages
- whatsoever, including without limitation any general, special,
- incidental or consequential damages arising in connection to this
- license. Notwithstanding the foregoing two (2) sentences, if Creative
- Commons has expressly identified itself as the Licensor hereunder, it
- shall have all rights and obligations of Licensor.
- .
- Except for the limited purpose of indicating to the public that the Work
- is licensed under the CCPL, Creative Commons does not authorize the use
- by either party of the trademark "Creative Commons" or any related
- trademark or logo of Creative Commons without the prior written consent
- of Creative Commons. Any permitted use will be in compliance with
- Creative Commons' then-current trademark usage guidelines, as may be
- published on its website or otherwise made available upon request from
- time to time. For the avoidance of doubt, this trademark restriction
- does not form part of this License.
- .
- Creative Commons may be contacted at https://creativecommons.org/.
-=======
  On Debian systems, the complete text of the CC0-1.0 license
- can be found in "/usr/share/common-licenses/CC0-1.0".
->>>>>>> dc687936
+ can be found in "/usr/share/common-licenses/CC0-1.0".